""" Example limit setting script

This script provides an example of how to use the limit setting tools,
built into echidna, to set a 90% confidence limit on neutrinoless double
beta decay.

The numbers used in scaling the signal/backgrounds should set a
reasonable limit, but are not necessariy the optimum choice of
parameters.

Examples:
  To use simply run the script::

    $ python zero_nu_limit.py -s /path/to/signal.hdf5 -t /path/to/2n2b.hdf5
      -b /path/to/B8_Solar.hdf5

.. note:: Use the -v option to print out progress and timing information
"""
import numpy

import echidna.output.store as store
import echidna.limit.limit_config as limit_config
import echidna.limit.limit_setting as limit_setting
import echidna.limit.chi_squared as chi_squared
import echidna.output.plot_chi_squared as plot_chi_squared
from echidna.calc import decay

import argparse
import os


class ReadableDir(argparse.Action):
    """ Custom argparse action

    Adapted from http://stackoverflow.com/a/11415816

    Checks that hdf5 files supplied via command line exist and can be read
    """
    def __call__(self, parser, namespace, values, option_string=None):
        prospective_dir = values
        if not os.path.isfile(prospective_dir):
            raise argparse.ArgumentTypeError("ReadableDir:{0} is not a valid "
                                             "path".format(prospective_dir))
        if os.access(prospective_dir, os.R_OK):
            setattr(namespace, self.dest, prospective_dir)
        else:
            raise argparse.ArgumentTypeError("ReadableDir:{0} is not readable"
                                             .format(prospective_dir))

if __name__ == "__main__":
    parser = argparse.ArgumentParser(description="Example limit setting "
                                     "script.")
    parser.add_argument("-v", "--verbose", action="store_true",
                        help="Print progress and timing information")
    parser.add_argument("-s", "--signal", action=ReadableDir,
                        help="Supply path for signal hdf5 file")
    parser.add_argument("-t", "--two_nu", action=ReadableDir,
                        help="Supply paths for Te130_2n2b hdf5 files")
    parser.add_argument("-b", "--b8_solar", action=ReadableDir,
                        help="Supply paths for B8_Solar hdf5 files")
    args = parser.parse_args()

    # Create signal spectrum
    Te130_0n2b = store.load(args.signal)
    Te130_0n2b.shrink(0.0, 10.0, 0.0, 3500.0, 0.0, 5.0)
    Te130_0n2b.scale(200.)
    unshrunk = Te130_0n2b.sum()
    Te130_0n2b = store.load(args.signal)
    Te130_0n2b.shrink(2.46, 2.68, 0.0, 3500.0, 0.0, 5.0)
    Te130_0n2b.scale(200.)
    shrunk = Te130_0n2b.sum()
    scaling = shrunk/unshrunk
    Te130_0n2b = store.load(args.signal)

    # Create background spectra
    Te130_2n2b = store.load(args.two_nu)
    B8_Solar = store.load(args.b8_solar)

<<<<<<< HEAD
    Te130_0n2b._num_decays = Te130_0n2b.sum()
    Te130_0n2b._raw_events = 200034
    Te130_2n2b._num_decays = Te130_2n2b.sum()
    Te130_2n2b._raw_events = 75073953
    B8_Solar._num_decays = B8_Solar.sum()
    B8_Solar._raw_events = 106228
=======
    Te130_2n2b_prior = 37.5e6  # Based on T_1/2 = 2.3e21 y for 10 years
    # from integrating whole spectrum scaled to Valentina's number
    B8_Solar_prior = 12529.9691
>>>>>>> 092cc7c2

    # Shrink spectra to 5 years - livetime used by Andy
    # And make 3.5m fiducial volume cut
    Te130_0n2b.shrink(0.0, 10.0, 0.0, 3500.0, 0.0, 5.0)
    Te130_2n2b.shrink(0.0, 10.0, 0.0, 3500.0, 0.0, 5.0)
    B8_Solar.shrink(0.0, 10.0, 0.0, 3500.0, 0.0, 5.0)


    # 1/ Set limit with no penalty term
    # Create dictionary of backgrounds and priors
    fixed_backgrounds = {Te130_2n2b: Te130_2n2b_prior,
                         B8_Solar: B8_Solar_prior}
    # Create fixed spectrum. Pre-shrink here if pre-shrinking in LimitSetting
    roi = (2.46, 2.68)  # Define ROI - as used by Andy
    fixed = limit_setting.make_fixed_background(fixed_backgrounds,
                                                pre_shrink=True,
                                                roi=roi)

    # Initialise limit setting class
    set_limit = limit_setting.LimitSetting(Te130_0n2b, fixed_background=fixed,
                                           roi=roi, pre_shrink=True,
                                           verbose=args.verbose)
    # Configure Te130_0n2b
<<<<<<< HEAD
    Te130_0n2b_counts = numpy.arange(5.0, 500.0, 5.0, dtype=float)
    # Expected 0n2b counts = 262.0143. Based on T_1/2 = 9.94e25 y @ 90% CL
    # (SNO+-doc-2593-v8) for 5 year livetime. Note extrapolating here to 10
    # years. But here we want to set prior to 0.0 counts.
    Te130_0n2b_prior = 0.0
=======
    Te130_0n2b_counts = numpy.arange(5.0, 1000.0, 5.0, dtype=float)
    Te130_0n2b_prior = 0.  # Setting a 90% CL so no signal in observed
>>>>>>> 092cc7c2
    Te130_0n2b_config = limit_config.LimitConfig(Te130_0n2b_prior,
                                                 Te130_0n2b_counts)
    set_limit.configure_signal(Te130_0n2b_config)

<<<<<<< HEAD
    # Configure Te130_2n2b
    Te130_2n2b_counts = numpy.arange(37.396e6, 38.396e6, 1.0e6, dtype=float)
    # no penalty term to start with so just an array containing one value
    Te130_2n2b_prior = 37.396e6  # Based on NEMO-3 T_1/2, for 10 years
    Te130_2n2b_config = limit_config.LimitConfig(Te130_2n2b_prior,
                                                 Te130_2n2b_counts)
    # configs should have same name as background
    set_limit.configure_background(Te130_2n2b._name, Te130_2n2b_config)

    # Configure B8_Solar
    B8_Solar_counts = numpy.arange(12529.9691, 12530.9691, 1.0, dtype=float)
    # again, no penalty term for now
    # from integrating whole spectrum scaled to Valentina's number
    B8_Solar_prior = 12529.9691
    B8_Solar_config = limit_config.LimitConfig(B8_Solar_prior, B8_Solar_counts)
    set_limit.configure_background(B8_Solar._name, B8_Solar_config)

=======
>>>>>>> 092cc7c2
    # Set chi squared calculator
    calculator = chi_squared.ChiSquared()
    set_limit.set_calculator(calculator)

    # Calculate confidence limit
<<<<<<< HEAD
    print "90% CL at: " + str(set_limit.get_limit()) + " counts"
    print "2n2b ROI events: " + str(Te130_2n2b.sum()) + " counts"
    print "Solar ROI events: " + str(B8_Solar.sum()) + " counts"

    raw_input("RETURN to continue")
=======
    sig_num_decays = set_limit.get_limit_no_float()
    print sig_num_decays
    converter = decay.DBIsotope("Te130", 0.003, 129.9062244, 127.603, 0.3408, 3.69e-14, 4.03)
    half_life = converter.counts_to_half_life(sig_num_decays/scaling)
    print "90% CL with no peanalty at: " + \
        str(half_life) + " ROI counts"

>>>>>>> 092cc7c2

    # 2/ Now try fixing B8_Solar and floating Te130_2n2b
    Te130_0n2b = store.load(args.signal)

    # Reload background spectra
    Te130_2n2b = store.load(args.two_nu)
    B8_Solar = store.load(args.b8_solar)

    # Shrink spectra to 5 years - livetime used by Andy
    # And make 3.5m fiducial volume cut
    Te130_0n2b.shrink(0.0, 10.0, 0.0, 3500.0, 0.0, 5.0)
    Te130_2n2b.shrink(0.0, 10.0, 0.0, 3500.0, 0.0, 5.0)
    B8_Solar.shrink(0.0, 10.0, 0.0, 3500.0, 0.0, 5.0)

    fixed_backgrounds = {B8_Solar: B8_Solar_prior}
    fixed = limit_setting.make_fixed_background(fixed_backgrounds,
                                                pre_shrink=True,
                                                roi=roi)

    # List of backgrounds to float
    floating = [Te130_2n2b]
    # Reinitialise limit setting
    set_limit = limit_setting.LimitSetting(Te130_0n2b, fixed_background=fixed,
                                           floating_backgrounds=floating,
                                           roi=roi, pre_shrink=True,
                                           verbose=args.verbose)
    # Configure Te130_0n2b
<<<<<<< HEAD
    Te130_0n2b_counts = numpy.arange(5.0, 500.0, 5.0, dtype=float)
    # Expected 0n2b counts = 262.0143. Based on T_1/2 = 9.94e25 y @ 90% CL
    # (SNO+-doc-2593-v8) for 5 year livetime. Note extrapolating here to 10
    # years. But here we want to set prior to 0.0 counts.
    Te130_0n2b_prior = 0.0
=======
>>>>>>> 092cc7c2
    Te130_0n2b_penalty_config = limit_config.LimitConfig(Te130_0n2b_prior,
                                                         Te130_0n2b_counts)
    set_limit.configure_signal(Te130_0n2b_penalty_config)

<<<<<<< HEAD
    # Set new configs this time with more counts
    Te130_2n2b_counts = numpy.arange(30.0e6, 45.0e6, 0.1e6, dtype=float)
    # to use in penalty term (20%, Andy's document on systematics)
    sigma = 7.5e6
=======
    # Set config for Te130_2n2b
    # Floating range:
    Te130_2n2b_counts = numpy.arange(14.5e6, 60.5e6, 0.5e6, dtype=float)
    # Sigma of rate:
    sigma = 7.6125e6  # Used in penalty term (20.3%, Andy's doc on systematics)
>>>>>>> 092cc7c2
    Te130_2n2b_penalty_config = limit_config.LimitConfig(Te130_2n2b_prior,
                                                         Te130_2n2b_counts,
                                                         sigma)
    set_limit.configure_background(Te130_2n2b._name, Te130_2n2b_penalty_config,
                                   plot_systematic=True)
    set_limit.set_calculator(calculator)
    # Calculate confidence limit
    sig_num_decays = set_limit.get_limit()
    print sig_num_decays
    half_life = converter.counts_to_half_life(sig_num_decays/scaling)
    print "90% CL with Te130_2n2b floating at: " + \
        str(half_life) + " ROI counts"
    plot_chi_squared.chi_squared_vs_signal(Te130_0n2b_config,
                                           penalty=Te130_0n2b_penalty_config)
    for syst_analyser in set_limit._syst_analysers.values():
        store.dump_ndarray(syst_analyser._name+"2.hdf5", syst_analyser)

    # 3/ Fix no backgrounds and float all#
    Te130_0n2b = store.load(args.signal)
    # Reload background spectra
    Te130_2n2b = store.load(args.two_nu)
    B8_Solar = store.load(args.b8_solar)

    Te130_0n2b.shrink(0.0, 10.0, 0.0, 3500.0, 0.0, 5.0)
    Te130_2n2b.shrink(0.0, 10.0, 0.0, 3500.0, 0.0, 5.0)
    B8_Solar.shrink(0.0, 10.0, 0.0, 3500.0, 0.0, 5.0)

    # List of backgrounds to float
    floating = [Te130_2n2b, B8_Solar]

    # Reinitialise limit setting
    set_limit = limit_setting.LimitSetting(Te130_0n2b,
                                           floating_backgrounds=floating,
                                           roi=roi, pre_shrink=True,
                                           verbose=args.verbose)
    # Configure Te130_0n2b
    Te130_0n2b_penalty_config = limit_config.LimitConfig(Te130_0n2b_prior,
                                                         Te130_0n2b_counts)
    set_limit.configure_signal(Te130_0n2b_penalty_config)

<<<<<<< HEAD
    B8_Solar_counts = numpy.arange(12.0e3, 13.0e3, 0.05e3, dtype=float)
=======
    # Set config for Te130_2n2b
    Te130_2n2b_counts = numpy.arange(14.5e6, 60.5e6, 0.5e6, dtype=float)
    # Sigma of rate:
    sigma = 7.6125e6  # Used in penalty term (20.3%, Andy's doc on systematics)
    Te130_2n2b_penalty_config = limit_config.LimitConfig(Te130_2n2b_prior,
                                                         Te130_2n2b_counts,
                                                         sigma)
    set_limit.configure_background(Te130_2n2b._name, Te130_2n2b_penalty_config,
                                   plot_systematic=True)
    # Set config for B8_Solar
    B8_Solar_counts = numpy.arange(11.0e3, 14.0e3, 0.5e3, dtype=float)
>>>>>>> 092cc7c2
    sigma = 501.1988  # To use in penalty term
    B8_Solar_penalty_config = limit_config.LimitConfig(B8_Solar_prior,
                                                       B8_Solar_counts, sigma)
    set_limit.configure_background(B8_Solar._name, B8_Solar_penalty_config,
                                   plot_systematic=True)
    set_limit.set_calculator(calculator)
    # Calculate confidence limit
    sig_num_decays = set_limit.get_limit()
    print sig_num_decays
    half_life = converter.counts_to_half_life(sig_num_decays/scaling)
    print "90% CL with all backgrounds floating at: " + \
        str(half_life) + " ROI counts"
    plot_chi_squared.chi_squared_vs_signal(Te130_0n2b_config,
                                           penalty=Te130_0n2b_penalty_config,
                                           save_as="chi_squared_penalty.png",
                                           effective_mass=True)

    for syst_analyser in set_limit._syst_analysers.values():
        print syst_analyser._syst_values
        store.dump_ndarray(syst_analyser._name+".hdf5", syst_analyser)
    store.dump_ndarray("Te130_0n2b_config.hdf5", Te130_0n2b_config)
    store.dump_ndarray("Te130_0n2b_penalty_config.hdf5",
                       Te130_0n2b_penalty_config)<|MERGE_RESOLUTION|>--- conflicted
+++ resolved
@@ -18,6 +18,7 @@
 """
 import numpy
 
+import echidna
 import echidna.output.store as store
 import echidna.limit.limit_config as limit_config
 import echidna.limit.limit_setting as limit_setting
@@ -70,35 +71,32 @@
     Te130_0n2b.scale(200.)
     shrunk = Te130_0n2b.sum()
     scaling = shrunk/unshrunk
+
     Te130_0n2b = store.load(args.signal)
 
     # Create background spectra
     Te130_2n2b = store.load(args.two_nu)
     B8_Solar = store.load(args.b8_solar)
 
-<<<<<<< HEAD
     Te130_0n2b._num_decays = Te130_0n2b.sum()
     Te130_0n2b._raw_events = 200034
     Te130_2n2b._num_decays = Te130_2n2b.sum()
     Te130_2n2b._raw_events = 75073953
     B8_Solar._num_decays = B8_Solar.sum()
     B8_Solar._raw_events = 106228
-=======
-    Te130_2n2b_prior = 37.5e6  # Based on T_1/2 = 2.3e21 y for 10 years
+
+    # Shrink spectra to 5 years - livetime used by Andy
+    # And make 3.5m fiducial volume cut
+    Te130_0n2b.shrink(0.0, 10.0, 0.0, 3500.0, 0.0, 5.0)
+    Te130_2n2b.shrink(0.0, 10.0, 0.0, 3500.0, 0.0, 5.0)
+    B8_Solar.shrink(0.0, 10.0, 0.0, 3500.0, 0.0, 5.0)
+
+    # 1/ Set limit with no penalty term
+    # Create dictionary of backgrounds and priors
+    Te130_2n2b_prior = 37.396e6  # Based on NEMO-3 T_1/2, for 10 years
     # from integrating whole spectrum scaled to Valentina's number
     B8_Solar_prior = 12529.9691
->>>>>>> 092cc7c2
-
-    # Shrink spectra to 5 years - livetime used by Andy
-    # And make 3.5m fiducial volume cut
-    Te130_0n2b.shrink(0.0, 10.0, 0.0, 3500.0, 0.0, 5.0)
-    Te130_2n2b.shrink(0.0, 10.0, 0.0, 3500.0, 0.0, 5.0)
-    B8_Solar.shrink(0.0, 10.0, 0.0, 3500.0, 0.0, 5.0)
-
-
-    # 1/ Set limit with no penalty term
-    # Create dictionary of backgrounds and priors
-    fixed_backgrounds = {Te130_2n2b: Te130_2n2b_prior,
+	fixed_backgrounds = {Te130_2n2b: Te130_2n2b_prior,
                          B8_Solar: B8_Solar_prior}
     # Create fixed spectrum. Pre-shrink here if pre-shrinking in LimitSetting
     roi = (2.46, 2.68)  # Define ROI - as used by Andy
@@ -107,56 +105,23 @@
                                                 roi=roi)
 
     # Initialise limit setting class
+    roi = (2.46, 2.68)  # Define ROI - as used by Andy
     set_limit = limit_setting.LimitSetting(Te130_0n2b, fixed_background=fixed,
                                            roi=roi, pre_shrink=True,
                                            verbose=args.verbose)
+
     # Configure Te130_0n2b
-<<<<<<< HEAD
-    Te130_0n2b_counts = numpy.arange(5.0, 500.0, 5.0, dtype=float)
-    # Expected 0n2b counts = 262.0143. Based on T_1/2 = 9.94e25 y @ 90% CL
-    # (SNO+-doc-2593-v8) for 5 year livetime. Note extrapolating here to 10
-    # years. But here we want to set prior to 0.0 counts.
-    Te130_0n2b_prior = 0.0
-=======
     Te130_0n2b_counts = numpy.arange(5.0, 1000.0, 5.0, dtype=float)
     Te130_0n2b_prior = 0.  # Setting a 90% CL so no signal in observed
->>>>>>> 092cc7c2
     Te130_0n2b_config = limit_config.LimitConfig(Te130_0n2b_prior,
                                                  Te130_0n2b_counts)
     set_limit.configure_signal(Te130_0n2b_config)
 
-<<<<<<< HEAD
-    # Configure Te130_2n2b
-    Te130_2n2b_counts = numpy.arange(37.396e6, 38.396e6, 1.0e6, dtype=float)
-    # no penalty term to start with so just an array containing one value
-    Te130_2n2b_prior = 37.396e6  # Based on NEMO-3 T_1/2, for 10 years
-    Te130_2n2b_config = limit_config.LimitConfig(Te130_2n2b_prior,
-                                                 Te130_2n2b_counts)
-    # configs should have same name as background
-    set_limit.configure_background(Te130_2n2b._name, Te130_2n2b_config)
-
-    # Configure B8_Solar
-    B8_Solar_counts = numpy.arange(12529.9691, 12530.9691, 1.0, dtype=float)
-    # again, no penalty term for now
-    # from integrating whole spectrum scaled to Valentina's number
-    B8_Solar_prior = 12529.9691
-    B8_Solar_config = limit_config.LimitConfig(B8_Solar_prior, B8_Solar_counts)
-    set_limit.configure_background(B8_Solar._name, B8_Solar_config)
-
-=======
->>>>>>> 092cc7c2
     # Set chi squared calculator
     calculator = chi_squared.ChiSquared()
     set_limit.set_calculator(calculator)
 
     # Calculate confidence limit
-<<<<<<< HEAD
-    print "90% CL at: " + str(set_limit.get_limit()) + " counts"
-    print "2n2b ROI events: " + str(Te130_2n2b.sum()) + " counts"
-    print "Solar ROI events: " + str(B8_Solar.sum()) + " counts"
-
-    raw_input("RETURN to continue")
-=======
     sig_num_decays = set_limit.get_limit_no_float()
     print sig_num_decays
     converter = decay.DBIsotope("Te130", 0.003, 129.9062244, 127.603, 0.3408, 3.69e-14, 4.03)
@@ -164,7 +129,6 @@
     print "90% CL with no peanalty at: " + \
         str(half_life) + " ROI counts"
 
->>>>>>> 092cc7c2
 
     # 2/ Now try fixing B8_Solar and floating Te130_2n2b
     Te130_0n2b = store.load(args.signal)
@@ -192,30 +156,15 @@
                                            roi=roi, pre_shrink=True,
                                            verbose=args.verbose)
     # Configure Te130_0n2b
-<<<<<<< HEAD
-    Te130_0n2b_counts = numpy.arange(5.0, 500.0, 5.0, dtype=float)
-    # Expected 0n2b counts = 262.0143. Based on T_1/2 = 9.94e25 y @ 90% CL
-    # (SNO+-doc-2593-v8) for 5 year livetime. Note extrapolating here to 10
-    # years. But here we want to set prior to 0.0 counts.
-    Te130_0n2b_prior = 0.0
-=======
->>>>>>> 092cc7c2
     Te130_0n2b_penalty_config = limit_config.LimitConfig(Te130_0n2b_prior,
                                                          Te130_0n2b_counts)
     set_limit.configure_signal(Te130_0n2b_penalty_config)
 
-<<<<<<< HEAD
-    # Set new configs this time with more counts
-    Te130_2n2b_counts = numpy.arange(30.0e6, 45.0e6, 0.1e6, dtype=float)
-    # to use in penalty term (20%, Andy's document on systematics)
-    sigma = 7.5e6
-=======
     # Set config for Te130_2n2b
     # Floating range:
     Te130_2n2b_counts = numpy.arange(14.5e6, 60.5e6, 0.5e6, dtype=float)
     # Sigma of rate:
     sigma = 7.6125e6  # Used in penalty term (20.3%, Andy's doc on systematics)
->>>>>>> 092cc7c2
     Te130_2n2b_penalty_config = limit_config.LimitConfig(Te130_2n2b_prior,
                                                          Te130_2n2b_counts,
                                                          sigma)
@@ -256,9 +205,6 @@
                                                          Te130_0n2b_counts)
     set_limit.configure_signal(Te130_0n2b_penalty_config)
 
-<<<<<<< HEAD
-    B8_Solar_counts = numpy.arange(12.0e3, 13.0e3, 0.05e3, dtype=float)
-=======
     # Set config for Te130_2n2b
     Te130_2n2b_counts = numpy.arange(14.5e6, 60.5e6, 0.5e6, dtype=float)
     # Sigma of rate:
@@ -270,7 +216,6 @@
                                    plot_systematic=True)
     # Set config for B8_Solar
     B8_Solar_counts = numpy.arange(11.0e3, 14.0e3, 0.5e3, dtype=float)
->>>>>>> 092cc7c2
     sigma = 501.1988  # To use in penalty term
     B8_Solar_penalty_config = limit_config.LimitConfig(B8_Solar_prior,
                                                        B8_Solar_counts, sigma)
@@ -284,12 +229,9 @@
     print "90% CL with all backgrounds floating at: " + \
         str(half_life) + " ROI counts"
     plot_chi_squared.chi_squared_vs_signal(Te130_0n2b_config,
-                                           penalty=Te130_0n2b_penalty_config,
-                                           save_as="chi_squared_penalty.png",
-                                           effective_mass=True)
+                                           penalty=Te130_0n2b_penalty_config)
 
     for syst_analyser in set_limit._syst_analysers.values():
-        print syst_analyser._syst_values
         store.dump_ndarray(syst_analyser._name+".hdf5", syst_analyser)
     store.dump_ndarray("Te130_0n2b_config.hdf5", Te130_0n2b_config)
     store.dump_ndarray("Te130_0n2b_penalty_config.hdf5",
